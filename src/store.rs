use crate::engine::KvsEngine;
use crate::{KvStoreError, Result};
<<<<<<< HEAD
use crate::{LOG_PREFIX, MAX_LOG_FILE_SIZE};
=======
use crate::{KEYDIR_NAME, LOG_PREFIX, MAX_LOG_FILE_SIZE};
>>>>>>> fb127c60
use dashmap::DashMap;
use glob::glob;
use serde::{Deserialize, Serialize};
use std::fs::File;
use std::io::{prelude::*, BufReader, BufWriter, SeekFrom};
use std::os::unix::fs::FileExt;
use std::path::PathBuf;
use std::str::FromStr;
use std::sync::atomic::AtomicUsize;
use std::sync::{Arc, RwLock};
use std::usize;
use tracing::level_filters::LevelFilter;
use tracing::{self, debug, info, warn};
use tracing_subscriber::prelude::__tracing_subscriber_SubscriberExt;

#[derive(Debug, Clone, Serialize, Deserialize, PartialEq)]
pub enum Operation {
    Set,
    Get,
    Remove,
}

#[derive(Clone, Debug)]
pub struct StoreWriter {
<<<<<<< HEAD
    active_log_file: Arc<RwLock<PathBuf>>,
    // TODO: can we hold BufWriter's here?
    active_log_handle: Option<Arc<RwLock<File>>>,
    position: Arc<AtomicUsize>,
}
=======
    active_log_file: PathBuf,
    active_log_handle: Option<Arc<RwLock<File>>>,
    position: Arc<AtomicUsize>,
}

impl Default for StoreWriter {
    fn default() -> Self {
        StoreWriter {
            active_log_file: PathBuf::default(),
            active_log_handle: None,
            position: Arc::new(AtomicUsize::new(0)),
        }
    }
}

/// An in-memory key-value store inspired by Bitcask.
#[derive(Clone, Debug)]
pub struct KvStore {
    /// Writer allows for concurrent writes to the current active log file.
    pub writer: Arc<RwLock<StoreWriter>>,

    /// Directory where the log files are stored.
    pub log_location: PathBuf,
>>>>>>> fb127c60

impl StoreWriter {
    pub fn new() -> StoreWriter {
        StoreWriter {
            active_log_file: Arc::new(RwLock::new(PathBuf::default())),
            active_log_handle: None,
            position: Arc::new(AtomicUsize::new(0)),
        }
    }
}

<<<<<<< HEAD
impl Default for StoreWriter {
    fn default() -> Self {
        Self::new()
    }
}

/// An in-memory key-value store inspired by Bitcask.
#[derive(Clone, Debug)]
pub struct KvStore {
    pub writer: Arc<RwLock<StoreWriter>>,

    /// Directory where the log files are stored.
    pub log_location: PathBuf,

    /// Keydir is an in-memory map of keys to their respective log file, which
    /// contains the offset to the entry in the log file.
    ///
    /// This uses [`DashMap`] to allow for concurrent reads and writes.
    keydir: Arc<DashMap<String, KeydirEntry>>,
=======
    /// Keydir is an in-memory map of keys to their respective log file, which
    /// contains the offset to the entry in the log file.
    ///
    /// This uses [`DashMap`] to allow for concurrent reads and writes.
    keydir: Arc<DashMap<String, KeydirEntry>>,

    keydir_handle: Option<Arc<RwLock<File>>>,
>>>>>>> fb127c60

    /// The maximum size of a log file in bytes.
    max_log_file_size: u64,

    _tracing: Option<Arc<tracing::subscriber::DefaultGuard>>,
}

/// A ['LogEntry'] is a single line entry in the log file.
/// Multiple entries can be used to rebuild the state of the store.
#[derive(Debug, Clone, Serialize, Deserialize)]
struct LogEntry {
    /// The operation that was performed.
    operation: Operation,

    timestamp: i64,
    key: String,
    value: Option<String>,
}

#[derive(Debug, Clone, Deserialize, Serialize)]
struct KeydirEntry {
    /// The file where the entry is stored.
    file_id: PathBuf,

    /// The offset of the entry in the log file.
    offset: usize,

    timestamp: i64,
}

#[derive(Debug, Clone, Serialize, Deserialize)]
struct StoreConfig {
    log_location: PathBuf,
<<<<<<< HEAD
=======
    keydir_location: PathBuf,
>>>>>>> fb127c60
    max_log_file_size: u64,
}

impl KvsEngine for KvStore {
    /// Set the value of a key by inserting the value into the store for the given key.
<<<<<<< HEAD
    async fn set(&self, key: String, value: String) -> Result<()> {
=======
    fn set(&self, key: String, value: String) -> Result<()> {
>>>>>>> fb127c60
        debug!(key, value, "Setting key");
        let timestamp = chrono::Utc::now().timestamp();
        let entry = LogEntry {
            timestamp,
            operation: Operation::Set,
            key: key.clone(),
            value: Some(value),
        };

        let pos = self.append_to_log(&entry)?;
        debug!(
            position = pos,
<<<<<<< HEAD
            active_file = self
                .writer
                .read()
                .unwrap()
                .active_log_file
                .read()
                .unwrap()
                .display()
                .to_string(),
=======
            active_file = ?self.writer.read().unwrap().active_log_file.display(),
>>>>>>> fb127c60
            "Appended to log"
        );

        let entry = KeydirEntry {
<<<<<<< HEAD
            file_id: self
                .writer
                .read()
                .unwrap()
                .active_log_file
                .read()
                .unwrap()
                .clone(),
=======
            file_id: self.writer.read().unwrap().active_log_file.clone(),
>>>>>>> fb127c60
            offset: pos,
            timestamp,
        };
        self.keydir.insert(key, entry);
<<<<<<< HEAD
        // Retrieve the new value without having to load the atomic value again.
=======
>>>>>>> fb127c60
        if pos as u64 > self.max_log_file_size {
            debug!(
                current_size = pos,
                max_log_file_size = self.max_log_file_size,
<<<<<<< HEAD
                active_file = self
                    .writer
                    .read()
                    .unwrap()
                    .active_log_file
                    .read()
                    .unwrap()
                    .display()
                    .to_string(),
=======
                active_file = ?self.writer.read().unwrap().active_log_file.display(),
>>>>>>> fb127c60
                "Compaction required"
            );
            self.compact()?;
        }
        Ok(())
    }

    /// Retrieve the value of a key from the store.
    /// If the key does not exist, then [`None`] is returned.
<<<<<<< HEAD
    async fn get(&self, key: String) -> Result<Option<String>> {
=======
    fn get(&self, key: String) -> Result<Option<String>> {
>>>>>>> fb127c60
        debug!(key, "Getting key");
        match self.keydir.get(&key) {
            Some(entry) => {
                debug!(
                    key = key,
                    offset = entry.offset,
<<<<<<< HEAD
                    "entry exists in {}",
                    self.writer
                        .read()
                        .unwrap()
                        .active_log_file
                        .read()
                        .unwrap()
                        .display(),
=======
                    file = ?entry.file_id,
>>>>>>> fb127c60
                );

                let mut entry_file = std::fs::File::open(&entry.file_id)?;
                entry_file.seek(SeekFrom::Start(entry.offset as u64))?;
                let log_entry: LogEntry = bincode::deserialize_from(entry_file)?;
                match log_entry.value {
                    Some(value) => Ok(Some(value)),
                    // This is a tombstone value and equates to a deleted key and
                    // the "Key not found" scenario.
                    None => Ok(None),
                }
            }
            None => Ok(None),
        }
    }

    /// Remove a key from the store.
<<<<<<< HEAD
    async fn remove(&self, key: String) -> Result<()> {
=======
    fn remove(&self, key: String) -> Result<()> {
>>>>>>> fb127c60
        match self.keydir.remove(&key) {
            Some(_entry) => {
                let tombstone = LogEntry {
                    timestamp: chrono::Utc::now().timestamp(),
                    operation: Operation::Remove,
                    key: key.clone(),
                    value: None,
                };

                let pos = self
                    .writer
                    .read()
                    .unwrap()
                    .position
                    .load(std::sync::atomic::Ordering::SeqCst);
                self.append_to_log(&tombstone)?;

                if pos as u64 > self.max_log_file_size {
                    self.compact()?;
                }
                Ok(())
            }
            None => Err(KvStoreError::RemoveOperationWithNoKey),
        }
    }
}

impl KvStore {
    /// Create a new KvStore.
    ///
    /// The store is created in memory and is not persisted to disk.
    fn new(config: StoreConfig) -> KvStore {
        KvStore {
            writer: Arc::new(RwLock::new(StoreWriter::default())),
            log_location: config.log_location,
<<<<<<< HEAD
            keydir: Arc::new(DashMap::new()),
=======
            keydir_location: config.keydir_location,
            keydir: Arc::new(DashMap::new()),
            keydir_handle: None,
>>>>>>> fb127c60
            max_log_file_size: config.max_log_file_size,
            _tracing: None,
        }
    }

    /// Open a KvStore at the given path.
    pub fn open<P>(path: P) -> Result<KvStore>
    where
        P: Into<PathBuf>,
    {
        let path = path.into();
        let store_config = StoreConfig {
            log_location: path.clone(),
<<<<<<< HEAD
            max_log_file_size: MAX_LOG_FILE_SIZE.with(|f| *f),
        };
        info!(compaction_trigger = store_config.max_log_file_size);
=======
            keydir_location: path.join(KEYDIR_NAME),
            max_log_file_size: MAX_LOG_FILE_SIZE.with(|f| *f),
        };
        debug!("Using keydir at {}", store_config.keydir_location.display());
>>>>>>> fb127c60

        let mut store = KvStore::new(store_config);
        let log_level = std::env::var("KVS_LOG").unwrap_or("info".to_string());
        store.setup_logging(log_level)?;
        store.load()?;

        debug!("Creating initial log file");
        store.writer.write().unwrap().active_log_handle =
            Some(Arc::new(RwLock::new(store.create_log_file()?)));
<<<<<<< HEAD
=======
        store.set_keydir_handle()?;
>>>>>>> fb127c60
        Ok(store)
    }

    fn load(&self) -> Result<()> {
        let dir = &format!("{}/kvs*.log", self.log_location.display());
        debug!(glob_pattern = dir, "Searching for log files");
        match glob(dir) {
            Ok(files) => {
                info!("Rebuilding keydir");
                files.for_each(|file| {
                    let file = file.unwrap();
                    debug!(file = ?file.display(), "Reading log file");
                    let f = File::open(&file).unwrap();
                    let file_size = f.metadata().unwrap().len();

                    if file_size == 0 {
                        info!(?file, "Skipping empty log file");
                        return;
                    }
                    let mut reader = BufReaderWithOffset::new(f);
                    loop {
                        let pos = reader.offset();
                        if file_size as usize == pos {
                            break;
                        }
                        let entry: LogEntry = bincode::deserialize_from(&mut reader).unwrap();
                        debug!(?entry, pos);
                        match entry.operation {
                            Operation::Set => {
                                let key = entry.key.clone();
                                let keydir_entry = KeydirEntry {
                                    file_id: file.clone(),
                                    offset: pos,
                                    timestamp: entry.timestamp,
                                };
                                self.keydir.insert(key, keydir_entry);
                            }
                            Operation::Remove => {
                                self.keydir.remove(&entry.key);
                            }
                            Operation::Get => {}
                        }
                    }
                });
            }
            Err(e) => {
                warn!("No log files found, keydir will be empty: {}", e);
                return Ok(());
            }
        };
        Ok(())
    }

    /// Append a log into the active log file. This acts as a Write-ahead log (WAL)
    /// and is an operation which should be taken before other operations, such as
    /// updating the keydir.
    fn append_to_log(&self, entry: &LogEntry) -> Result<usize> {
        let data = bincode::serialize(&entry)?;

        let write_lock = self.writer.write().unwrap();
        let pos = write_lock
            .position
            .load(std::sync::atomic::Ordering::SeqCst);
        let mut file_lock = write_lock
            .active_log_handle
            .as_ref()
            .ok_or(KvStoreError::NoActiveLogFile)?
            .write()
            .unwrap();
        file_lock.write_at(&data, pos as u64)?;
        file_lock.flush()?;
        write_lock
            .position
            .fetch_add(data.len(), std::sync::atomic::Ordering::SeqCst);
        // Returning the offset of the entry in the log file after it has been written.
        // This means that the next entry is written after this one.
        Ok(pos)
    }

    fn create_log_file(&self) -> Result<File> {
        let next_log_file_name = self.next_log_file_name();
        let log_file = std::fs::OpenOptions::new()
            .create(true)
            .append(true)
            .open(&next_log_file_name)?;
<<<<<<< HEAD
        self.writer.write().unwrap().active_log_file =
            Arc::new(RwLock::new(PathBuf::from(next_log_file_name.clone())));
=======
        self.writer.write().unwrap().active_log_file = PathBuf::from(next_log_file_name.clone());
>>>>>>> fb127c60
        debug!(active_file = next_log_file_name, "Created new log file");
        self.writer
            .write()
            .unwrap()
            .position
            .store(0, std::sync::atomic::Ordering::SeqCst);
        Ok(log_file)
    }

    fn next_log_file_name(&self) -> String {
        let now = std::time::SystemTime::now()
            .duration_since(std::time::UNIX_EPOCH)
            .unwrap()
            .as_millis();
        format!(
            "{}{}.log",
            self.log_location.join(LOG_PREFIX).display(),
            now
        )
    }

    /// Perform compaction on the inactive log files.
    ///
    /// This works by reading the keydir (where our most recent values are stored) and then placing
    /// the values into a new "compacted" log file, updating our latest entries to point to this
    /// new file so that subsequent reads will be able to find the correct values.
    ///
    /// When a tombstone value is found ([`None`]), then the key is removed from the keydir. This
    /// is done implicitly by not writing the key into the new file.
    fn compact(&self) -> Result<()> {
        // Generate a new log file to write the compacted entries to.
        let compacted_filename = self.next_log_file_name();
        let compaction_file = std::fs::OpenOptions::new()
            .create(true)
            .append(true)
            .open(&compacted_filename)?;
        let mut compaction_buf = BufWriter::new(&compaction_file);
        debug!(compaction_file = compacted_filename, "Compacting log files");

        let mut entries: Vec<(LogEntry, u64)> = Vec::new();
        debug!(keydir_size = self.keydir.len());

        // Maintain a map of handles to avoid opening a new file on every single
        // log entry multiple times.
        let file_handles = Arc::new(DashMap::new());
        // Build a map of active files, these are files which are still being referenced
        // in the keydir, which can include files from prior compaction.
        // Once they are no longer referenced, they can be safely removed.
        let active_files = Arc::new(DashMap::new());

        let mut compact_pos = 0;
        for entry in self.keydir.as_ref() {
            let mut file = file_handles
                .entry(entry.file_id.clone())
                .or_insert_with(|| {
                    BufReader::new(
                        std::fs::File::open(&entry.file_id)
                            .expect("Log file should exist for compaction"),
                    )
                });

            file.seek(SeekFrom::Start(entry.offset as u64))?;
            let log_entry: LogEntry = bincode::deserialize_from(&mut *file)?;
<<<<<<< HEAD

            // Implicitly remove tombstone values by not adding them into the new file
            // and removing them from the keydir.
            if log_entry.operation == Operation::Remove {
                self.keydir.remove(entry.key());
                continue;
            }

            active_files
                .entry(entry.file_id.clone())
                .and_modify(|f: &mut u64| *f += 1)
                .or_default();
            let data = bincode::serialize(&log_entry)?;
            let written = compaction_buf.write(&data)?;

            entries.push((log_entry, compact_pos));
            compact_pos += written as u64;
        }
        compaction_buf.flush()?;

        for (log_entry, offset) in entries {
            self.keydir.entry(log_entry.key).and_modify(|e| {
                active_files.entry(e.file_id.clone()).and_modify(|f| {
                    if *f > 0 {
                        // Don't reduce below 0, this would be an underflow error
                        *f -= 1
                    }
                });
                e.file_id = PathBuf::from(&compacted_filename);
                e.offset = offset as usize;
            });
        }

        self.set_active_log_handle()?;
        for file in active_files.as_ref() {
            if *file.value() == 0 {
                debug!(f = ?file.key(), "Removing file which has no entries");
                std::fs::remove_file(file.key())?;
            }
        }

        debug!("Compaction complete, latest entries are available in {compacted_filename}");
        Ok(())
    }

    fn set_active_log_handle(&self) -> Result<()> {
        self.writer.write().unwrap().active_log_handle =
            Some(Arc::new(RwLock::new(self.create_log_file()?)));
=======

            // Implicitly remove tombstone values by not adding them into the new file
            // and removing them from the keydir.
            if log_entry.operation == Operation::Remove {
                self.keydir.remove(entry.key());
                continue;
            }

            active_files
                .entry(entry.file_id.clone())
                .and_modify(|f: &mut u64| *f += 1)
                .or_default();
            let data = bincode::serialize(&log_entry)?;
            let written = compaction_buf.write(&data)?;

            entries.push((log_entry, compact_pos));
            compact_pos += written as u64;
        }
        compaction_buf.flush()?;

        for (log_entry, offset) in entries {
            self.keydir.entry(log_entry.key).and_modify(|e| {
                active_files.entry(e.file_id.clone()).and_modify(|f| {
                    if *f > 0 {
                        // Don't reduce below 0, this would be an underflow error
                        *f -= 1
                    }
                });
                e.file_id = PathBuf::from(&compacted_filename);
                e.offset = offset as usize;
            });
        }

        self.set_active_log_handle()?;
        for file in active_files.as_ref() {
            if *file.value() == 0 {
                debug!(f = ?file.key(), "Removing file which has no entries");
                std::fs::remove_file(file.key())?;
            }
        }

        debug!("Compaction complete, latest entries are available in {compacted_filename}");
        Ok(())
    }

    fn set_active_log_handle(&self) -> Result<()> {
        self.writer.write().unwrap().active_log_handle =
            Some(Arc::new(RwLock::new(self.create_log_file()?)));
        Ok(())
    }

    fn set_keydir_handle(&mut self) -> Result<()> {
        let keydir_file = std::fs::OpenOptions::new()
            .read(true)
            .write(true) // To enable creation in the case where the file doesn't exist.
            .create(true)
            .open(self.keydir_location.as_path())?;

        self.keydir_handle = Some(Arc::new(RwLock::new(keydir_file)));
>>>>>>> fb127c60
        Ok(())
    }

    /// Detect the engine used to create the store.
    /// We must return an error if previously opened with another engine, as they are incompatible.
    pub fn engine_is_kvs(current_engine: String, engine_path: PathBuf) -> Result<()> {
        if engine_path.exists() {
            let engine_type = std::fs::read_to_string(engine_path)?.trim().to_string();

            if engine_type != current_engine {
                return Err(KvStoreError::IncorrectEngine {
                    current: current_engine,
                    previous: engine_type,
                });
            }
        } else {
            std::fs::write(engine_path, current_engine)?;
        }
        Ok(())
    }

    pub fn setup_logging(&mut self, level: String) -> anyhow::Result<()> {
        let level = LevelFilter::from_str(&level)?;
        let layer = tracing_subscriber::fmt::layer().with_writer(std::io::stderr);
        let subscriber = tracing_subscriber::registry().with(level).with(layer);
        let tracing_guard = tracing::subscriber::set_default(subscriber);
        self._tracing = Some(Arc::new(tracing_guard));
        Ok(())
    }
}

// A wrapper around BufReader that tracks the offset.
struct BufReaderWithOffset<R: Read> {
    reader: BufReader<R>,
    offset: usize,
}

impl<R: Read> BufReaderWithOffset<R> {
    fn new(reader: R) -> Self {
        BufReaderWithOffset {
            reader: BufReader::new(reader),
            offset: 0,
        }
    }

    // Method to get the current offset
    fn offset(&self) -> usize {
        self.offset
    }
}

impl<R: Read> Read for BufReaderWithOffset<R> {
    fn read(&mut self, buf: &mut [u8]) -> std::io::Result<usize> {
        let result = self.reader.read(buf);
        if let Ok(size) = result {
            self.offset += size;
        }
        result
    }
}<|MERGE_RESOLUTION|>--- conflicted
+++ resolved
@@ -1,10 +1,6 @@
 use crate::engine::KvsEngine;
 use crate::{KvStoreError, Result};
-<<<<<<< HEAD
 use crate::{LOG_PREFIX, MAX_LOG_FILE_SIZE};
-=======
-use crate::{KEYDIR_NAME, LOG_PREFIX, MAX_LOG_FILE_SIZE};
->>>>>>> fb127c60
 use dashmap::DashMap;
 use glob::glob;
 use serde::{Deserialize, Serialize};
@@ -29,13 +25,6 @@
 
 #[derive(Clone, Debug)]
 pub struct StoreWriter {
-<<<<<<< HEAD
-    active_log_file: Arc<RwLock<PathBuf>>,
-    // TODO: can we hold BufWriter's here?
-    active_log_handle: Option<Arc<RwLock<File>>>,
-    position: Arc<AtomicUsize>,
-}
-=======
     active_log_file: PathBuf,
     active_log_handle: Option<Arc<RwLock<File>>>,
     position: Arc<AtomicUsize>,
@@ -54,33 +43,6 @@
 /// An in-memory key-value store inspired by Bitcask.
 #[derive(Clone, Debug)]
 pub struct KvStore {
-    /// Writer allows for concurrent writes to the current active log file.
-    pub writer: Arc<RwLock<StoreWriter>>,
-
-    /// Directory where the log files are stored.
-    pub log_location: PathBuf,
->>>>>>> fb127c60
-
-impl StoreWriter {
-    pub fn new() -> StoreWriter {
-        StoreWriter {
-            active_log_file: Arc::new(RwLock::new(PathBuf::default())),
-            active_log_handle: None,
-            position: Arc::new(AtomicUsize::new(0)),
-        }
-    }
-}
-
-<<<<<<< HEAD
-impl Default for StoreWriter {
-    fn default() -> Self {
-        Self::new()
-    }
-}
-
-/// An in-memory key-value store inspired by Bitcask.
-#[derive(Clone, Debug)]
-pub struct KvStore {
     pub writer: Arc<RwLock<StoreWriter>>,
 
     /// Directory where the log files are stored.
@@ -91,15 +53,6 @@
     ///
     /// This uses [`DashMap`] to allow for concurrent reads and writes.
     keydir: Arc<DashMap<String, KeydirEntry>>,
-=======
-    /// Keydir is an in-memory map of keys to their respective log file, which
-    /// contains the offset to the entry in the log file.
-    ///
-    /// This uses [`DashMap`] to allow for concurrent reads and writes.
-    keydir: Arc<DashMap<String, KeydirEntry>>,
-
-    keydir_handle: Option<Arc<RwLock<File>>>,
->>>>>>> fb127c60
 
     /// The maximum size of a log file in bytes.
     max_log_file_size: u64,
@@ -133,20 +86,12 @@
 #[derive(Debug, Clone, Serialize, Deserialize)]
 struct StoreConfig {
     log_location: PathBuf,
-<<<<<<< HEAD
-=======
-    keydir_location: PathBuf,
->>>>>>> fb127c60
     max_log_file_size: u64,
 }
 
 impl KvsEngine for KvStore {
     /// Set the value of a key by inserting the value into the store for the given key.
-<<<<<<< HEAD
     async fn set(&self, key: String, value: String) -> Result<()> {
-=======
-    fn set(&self, key: String, value: String) -> Result<()> {
->>>>>>> fb127c60
         debug!(key, value, "Setting key");
         let timestamp = chrono::Utc::now().timestamp();
         let entry = LogEntry {
@@ -159,60 +104,21 @@
         let pos = self.append_to_log(&entry)?;
         debug!(
             position = pos,
-<<<<<<< HEAD
-            active_file = self
-                .writer
-                .read()
-                .unwrap()
-                .active_log_file
-                .read()
-                .unwrap()
-                .display()
-                .to_string(),
-=======
             active_file = ?self.writer.read().unwrap().active_log_file.display(),
->>>>>>> fb127c60
             "Appended to log"
         );
 
         let entry = KeydirEntry {
-<<<<<<< HEAD
-            file_id: self
-                .writer
-                .read()
-                .unwrap()
-                .active_log_file
-                .read()
-                .unwrap()
-                .clone(),
-=======
             file_id: self.writer.read().unwrap().active_log_file.clone(),
->>>>>>> fb127c60
             offset: pos,
             timestamp,
         };
         self.keydir.insert(key, entry);
-<<<<<<< HEAD
-        // Retrieve the new value without having to load the atomic value again.
-=======
->>>>>>> fb127c60
         if pos as u64 > self.max_log_file_size {
             debug!(
                 current_size = pos,
                 max_log_file_size = self.max_log_file_size,
-<<<<<<< HEAD
-                active_file = self
-                    .writer
-                    .read()
-                    .unwrap()
-                    .active_log_file
-                    .read()
-                    .unwrap()
-                    .display()
-                    .to_string(),
-=======
                 active_file = ?self.writer.read().unwrap().active_log_file.display(),
->>>>>>> fb127c60
                 "Compaction required"
             );
             self.compact()?;
@@ -222,29 +128,15 @@
 
     /// Retrieve the value of a key from the store.
     /// If the key does not exist, then [`None`] is returned.
-<<<<<<< HEAD
     async fn get(&self, key: String) -> Result<Option<String>> {
-=======
-    fn get(&self, key: String) -> Result<Option<String>> {
->>>>>>> fb127c60
         debug!(key, "Getting key");
         match self.keydir.get(&key) {
             Some(entry) => {
                 debug!(
                     key = key,
                     offset = entry.offset,
-<<<<<<< HEAD
                     "entry exists in {}",
-                    self.writer
-                        .read()
-                        .unwrap()
-                        .active_log_file
-                        .read()
-                        .unwrap()
-                        .display(),
-=======
-                    file = ?entry.file_id,
->>>>>>> fb127c60
+                    entry.file_id.display(),
                 );
 
                 let mut entry_file = std::fs::File::open(&entry.file_id)?;
@@ -262,11 +154,7 @@
     }
 
     /// Remove a key from the store.
-<<<<<<< HEAD
     async fn remove(&self, key: String) -> Result<()> {
-=======
-    fn remove(&self, key: String) -> Result<()> {
->>>>>>> fb127c60
         match self.keydir.remove(&key) {
             Some(_entry) => {
                 let tombstone = LogEntry {
@@ -302,13 +190,7 @@
         KvStore {
             writer: Arc::new(RwLock::new(StoreWriter::default())),
             log_location: config.log_location,
-<<<<<<< HEAD
             keydir: Arc::new(DashMap::new()),
-=======
-            keydir_location: config.keydir_location,
-            keydir: Arc::new(DashMap::new()),
-            keydir_handle: None,
->>>>>>> fb127c60
             max_log_file_size: config.max_log_file_size,
             _tracing: None,
         }
@@ -322,16 +204,9 @@
         let path = path.into();
         let store_config = StoreConfig {
             log_location: path.clone(),
-<<<<<<< HEAD
             max_log_file_size: MAX_LOG_FILE_SIZE.with(|f| *f),
         };
         info!(compaction_trigger = store_config.max_log_file_size);
-=======
-            keydir_location: path.join(KEYDIR_NAME),
-            max_log_file_size: MAX_LOG_FILE_SIZE.with(|f| *f),
-        };
-        debug!("Using keydir at {}", store_config.keydir_location.display());
->>>>>>> fb127c60
 
         let mut store = KvStore::new(store_config);
         let log_level = std::env::var("KVS_LOG").unwrap_or("info".to_string());
@@ -341,10 +216,6 @@
         debug!("Creating initial log file");
         store.writer.write().unwrap().active_log_handle =
             Some(Arc::new(RwLock::new(store.create_log_file()?)));
-<<<<<<< HEAD
-=======
-        store.set_keydir_handle()?;
->>>>>>> fb127c60
         Ok(store)
     }
 
@@ -430,12 +301,7 @@
             .create(true)
             .append(true)
             .open(&next_log_file_name)?;
-<<<<<<< HEAD
-        self.writer.write().unwrap().active_log_file =
-            Arc::new(RwLock::new(PathBuf::from(next_log_file_name.clone())));
-=======
         self.writer.write().unwrap().active_log_file = PathBuf::from(next_log_file_name.clone());
->>>>>>> fb127c60
         debug!(active_file = next_log_file_name, "Created new log file");
         self.writer
             .write()
@@ -499,7 +365,6 @@
 
             file.seek(SeekFrom::Start(entry.offset as u64))?;
             let log_entry: LogEntry = bincode::deserialize_from(&mut *file)?;
-<<<<<<< HEAD
 
             // Implicitly remove tombstone values by not adding them into the new file
             // and removing them from the keydir.
@@ -548,67 +413,6 @@
     fn set_active_log_handle(&self) -> Result<()> {
         self.writer.write().unwrap().active_log_handle =
             Some(Arc::new(RwLock::new(self.create_log_file()?)));
-=======
-
-            // Implicitly remove tombstone values by not adding them into the new file
-            // and removing them from the keydir.
-            if log_entry.operation == Operation::Remove {
-                self.keydir.remove(entry.key());
-                continue;
-            }
-
-            active_files
-                .entry(entry.file_id.clone())
-                .and_modify(|f: &mut u64| *f += 1)
-                .or_default();
-            let data = bincode::serialize(&log_entry)?;
-            let written = compaction_buf.write(&data)?;
-
-            entries.push((log_entry, compact_pos));
-            compact_pos += written as u64;
-        }
-        compaction_buf.flush()?;
-
-        for (log_entry, offset) in entries {
-            self.keydir.entry(log_entry.key).and_modify(|e| {
-                active_files.entry(e.file_id.clone()).and_modify(|f| {
-                    if *f > 0 {
-                        // Don't reduce below 0, this would be an underflow error
-                        *f -= 1
-                    }
-                });
-                e.file_id = PathBuf::from(&compacted_filename);
-                e.offset = offset as usize;
-            });
-        }
-
-        self.set_active_log_handle()?;
-        for file in active_files.as_ref() {
-            if *file.value() == 0 {
-                debug!(f = ?file.key(), "Removing file which has no entries");
-                std::fs::remove_file(file.key())?;
-            }
-        }
-
-        debug!("Compaction complete, latest entries are available in {compacted_filename}");
-        Ok(())
-    }
-
-    fn set_active_log_handle(&self) -> Result<()> {
-        self.writer.write().unwrap().active_log_handle =
-            Some(Arc::new(RwLock::new(self.create_log_file()?)));
-        Ok(())
-    }
-
-    fn set_keydir_handle(&mut self) -> Result<()> {
-        let keydir_file = std::fs::OpenOptions::new()
-            .read(true)
-            .write(true) // To enable creation in the case where the file doesn't exist.
-            .create(true)
-            .open(self.keydir_location.as_path())?;
-
-        self.keydir_handle = Some(Arc::new(RwLock::new(keydir_file)));
->>>>>>> fb127c60
         Ok(())
     }
 
